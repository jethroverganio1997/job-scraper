#!/usr/bin/env python3
"""Job Scraper - A web scraping tool for job listings."""

<<<<<<< HEAD
import json
from pathlib import Path

from src import JobScraper


=======
from src import JobScraper


>>>>>>> 5bb4e66c
def main() -> None:
    """Main entry point for the job scraper application."""
    print("Job Scraper - Starting...")

    scraper = JobScraper()

    try:
        jobs = scraper.scrape_jobs()
    except Exception as exc:  # pragma: no cover - depends on external services
        print("Failed to scrape jobs:", exc)
        print("Ensure the required Playwright browsers are installed by running `playwright install`.")
        return

    if not jobs:
        print("No job listings found. Adjust your SEEK_* environment variables and try again.")
        return

<<<<<<< HEAD
    output_path = scraper.save_results(jobs, Path("result/seek_jobs.json"))
    print(f"Saved {len(jobs)} Seek job(s) to {output_path}")
    print(json.dumps(jobs, indent=2, ensure_ascii=False))
=======
    print(f"Retrieved {len(jobs)} Seek job(s):")
    for job in jobs:
        title = job.get("title", "Unknown Title")
        company = job.get("company") or "Unknown Company"
        location = job.get("location") or "Unknown Location"
        print(f"- {title} — {company} ({location})")
        if job.get("job_url"):
            print(f"  URL: {job['job_url']}")
        if job.get("salary"):
            print(f"  Salary: {job['salary']}")
        if job.get("listing_date"):
            print(f"  Listed: {job['listing_date']}")
        if job.get("summary"):
            print(f"  Summary: {job['summary']}")
>>>>>>> 5bb4e66c


if __name__ == "__main__":
    main()<|MERGE_RESOLUTION|>--- conflicted
+++ resolved
@@ -1,18 +1,9 @@
 #!/usr/bin/env python3
 """Job Scraper - A web scraping tool for job listings."""
-
-<<<<<<< HEAD
-import json
-from pathlib import Path
 
 from src import JobScraper
 
 
-=======
-from src import JobScraper
-
-
->>>>>>> 5bb4e66c
 def main() -> None:
     """Main entry point for the job scraper application."""
     print("Job Scraper - Starting...")
@@ -30,11 +21,6 @@
         print("No job listings found. Adjust your SEEK_* environment variables and try again.")
         return
 
-<<<<<<< HEAD
-    output_path = scraper.save_results(jobs, Path("result/seek_jobs.json"))
-    print(f"Saved {len(jobs)} Seek job(s) to {output_path}")
-    print(json.dumps(jobs, indent=2, ensure_ascii=False))
-=======
     print(f"Retrieved {len(jobs)} Seek job(s):")
     for job in jobs:
         title = job.get("title", "Unknown Title")
@@ -49,7 +35,6 @@
             print(f"  Listed: {job['listing_date']}")
         if job.get("summary"):
             print(f"  Summary: {job['summary']}")
->>>>>>> 5bb4e66c
 
 
 if __name__ == "__main__":
